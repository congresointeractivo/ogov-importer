--- conflicted
+++ resolved
@@ -278,11 +278,8 @@
   var extractDictums = function (context, rawBill, callback) {
     debugger;
     var dictumsRows = context.find("div.item1 tr:contains(DICTAMENES DE COMISION)+tr");
-<<<<<<< HEAD
-=======
     var rawDictum;
     var orderPaperUrl;
->>>>>>> db81a2d8
     //console.log(context.find("div.item1 tr:contains(TRAMITE)").next().find("td").text());
 
     parseTable(context, dictumsRows, function (dictumData) {
