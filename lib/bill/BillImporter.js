/** Imports bills from the HCDN database.
 * As HCDN database isn't exposed via API, it scraps search results.
 *
 * @param {Object} [options] Importer configuration. Cannot be null.
 * @param {Number} [options.pageSize] Number of bills to retrieve per hit.
 *   Default is 1000.
 * @param {Number} [options.poolSize] Number of concurrent tasks fetching
 *   results at the same time. Default is 2.
 * @param {winston.Logger} [options.logger] Logger for this class. Can be null.
 * @constructor
 */
module.exports = function BillImporter(options) {

  /** Base class to inherit behaviour from.
   * @type {Function}
   * @private
   * @fieldOf BillImporter#
   */
  var Importer = require("../Importer")

  /** Current importer instance.
   * @type {Importer}
   * @private
   * @fieldOf BillImporter#
   */
  var importer = new Importer(options);

  /** Class logger, using the default if no one is provided.
   * @type winston.Logger
   * @constant
   * @private
   */
  var LOG = options && options.logger || require("winston");

  /** Softpage document format supported by this reader.
   * @constant
   * @private
   * @fieldOf OG.importer.BillImporter#
   */
  var DATA_SOURCE = "http://www1.hcdn.gov.ar/proyectos_search/resultado.asp?" +
    "ordenar=3" +
    "&chkDictamenes=on" +         // Get dictums.
    "&chkFirmantes=on" +          // Get subscribers.
    "&chkTramite=on" +            // Get parliamentary procedures.
    "&chkComisiones=on" +         // Get committees.
    "&fecha_inicio=01/01/1999" +  // Bills start date.
    "&fecha_fin=${endDate}" +     // Bills end date.
    "&whichpage=${pageNumber}" +  // Page number to fetch.
    "&pagesize=${pageSize}" +     // Number of bills per page.
    "&giro_giradoA=" +             // Required to make it work.
    "&odanno=" +                  // Required to make it work.
    "&pageorig=1" +               // Required to make it work.
    "&fromForm=1";                // Required to make it work.

  /** Async flow contro library.
   * @type Object
   * @private
   * @fieldOf OG.importer.BillImporter#
   */
  var async = require("async");

  /** Utility to extend objects.
   * @type {Function}
   * @private
   * @fieldOf BillImporter#
   */
  var extend = require("extend");

  /** Last queued page.
   * @type Number
   * @private
   * @fieldOf OG.importer.BillImporter#
   */
  var pageCount = options.startPage || 0;

  /** Regexp to extract a url from the javascript function to open popups.
   * Matches: javascript:OpenWindow("http://real-url-goes-here",400,400)
   * @type RegExp
   * @private
   * @fieldOf OG.importer.BillImporter#
   */
  var EXTRACT_URL = /[\"\'](.*)[\"\']/;

  /** Expression that indicates the end of data.
   * @type RegExp
   * @private
   * @fieldOf OG.importer.BillImporter#
   */
  var EOF_EXPR = /No se encuentra la info/;

  /** Error when there's no more data available.
   * @type {Error}
   * @private
   * @fieldOf OG.importer.BillImporter#
   */
  var EOF_ERR = new Error("No more data available.");

  /** Last error in the import process.
   * @type {Error}
   * @private
   * @fieldOf OG.importer.BillImporter#
   */
  var lastError = null;

  /** Extracts the order paper number from the specified line.
   * @param {String} line Line that contains the required order paper. Cannot be
   *    null or empty.
   * @return {String} The order paper number if it is found, or the line as it
   *    was provided, never null or empty.
   * @private
   * @methodOf OG.importer.BillImporter#
   */
  var extractOrderPaper = function (line) {
    var orderPaperExp = /(\d+\/\d+)/;
    var orderPaper = line;

    if (orderPaperExp.test(line)) {
      orderPaper = line.match(orderPaperExp).pop();
    }
    return orderPaper;
  };

  /** Retrieves and parses the specified page.
   *
   * @param {Number} pageNumber Page to fetch. Cannot be null.
   * @param {Function} callback Callback that receives results. Cannot be null.
   * @private
   * @methodOf OG.importer.BillImporter#
   */
  var processPage = function (pageNumber, callback) {
    var now = new Date();
    var url = DATA_SOURCE
      .replace("${endDate}", now.getDate() + "/" + (now.getMonth() + 1) + "/" +
        now.getFullYear())
      .replace("${pageNumber}", pageNumber)
      .replace("${pageSize}", options && options.pageSize || 1000);

    importer.initEnv(url, function (errors, $) {
      if ($ == undefined) {
        console.log("BillImporter::processPage ",errors);
        return;
      }
      var documents = $(".toc");

      LOG.info("Processing page " + pageNumber + "...");

      if (errors) {
        LOG.info("Error processing page " + pageNumber + ": " + errors);

        return callback(new Error(errors));
      }

      if (documents.length === 0) {
        if (EOF_EXPR.test($("> div").html())) {
          LOG.info("No more data available");
          return callback(EOF_ERR);
        } else {
          LOG.info("Error processing page " + pageNumber);
          return callback(new Error("Empty response, maybe querying error?"));
        }
      }

      // Parses bills in groups of 10 elements.
      async.forEachLimit(documents, 100, function (document, next) {
        var rawBill = {};
        var context = {
          find: function (selector, parent) {
            return $(selector, parent || document);
          }
        };

        async.waterfall([
          async.apply(extractBill, context, rawBill),
          async.apply(extractSubscribers, context, rawBill),
          async.apply(extractCommittees, context, rawBill),
          async.apply(extractDictums, context, rawBill),
          async.apply(extractProcedures, context, rawBill)
        ], function (err) {
          if (!err && rawBill.file) {
            // Stores bills using configured storers.
            importer.store(rawBill.file, rawBill, next);
          } else {
            next(err || new Error("Invalid file: " + JSON.stringify(rawBill)));
          }
        });
      }, function (err) {
        if (err) {
          console.trace(err);
        }
        callback(err);
      });
    });
  };

  /** Parses an HTML table with bill data.
   * @param {Object} context Parsing context. Cannot be null.
   * @param {Object[]} rows List of DOM table rows. Cannot be null.
   * @param {Function} extractor Extractor function, it takes a single row as
   *    parameter.
   * @param {Function} callback Invoked with the list of extracted items. Cannot
   *    be null.
   * @private
   * @methodOf BillImporter#
   */
  var parseTable = function (context, rows, extractor, callback) {
    var rowData;
    var elements = [];
    var i;

    try {
      for (i = 0; i < rows.length; i++) {
        rowData = context.find(">", rows.eq(i));

        // Skips the table title.
        if (rowData.find("span").length === 0) {
          elements.push(extractor(rowData));
        }
      };

      callback(null, elements);
    } catch (err) {
      callback(err, null);
    }
  };

  /** Extracts the list of subscribers within the bill.
   *
   * @param {Object} context Parsing context. Cannot be null.
   * @param {Object} rawBill Bill being populated. Cannot be null.
   * @param {Function} callback Callback invoked when subscribers scrapping
   *    finished. It receives an error as parameter. Cannot be null.
   * @private
   * @methodOf OG.importer.BillImporter#
   */
  var extractSubscribers = function (context, rawBill, callback) {
    var subscribersRows = context.find("div.item1").eq(0).find("> table > tr");

    parseTable(context, subscribersRows, function (subscriberData) {
      return {
        name: importer.errorIfEmpty(subscriberData.eq(0)),
        party: importer.defaultIfEmpty(subscriberData.eq(1), "NONE"),
        province: importer.errorIfEmpty(subscriberData.eq(2))
      };
    }, function (err, subscribers) {
      rawBill.subscribers = subscribers;
      callback(err);
    });
  };

  /** Extracts the list of committees that reviewed the bill.
   *
   * @param {Object} context Parsing context. Cannot be null.
   * @param {Function} callback Callback invoked when subscribers scrapping
   *    finished. It receives an error as parameter. Cannot be null.
   * @private
   * @methodOf OG.importer.BillImporter#
   */
  var extractCommittees = function (context, rawBill, callback) {
    var committeesRows = context.find("div.item1").eq(1).find("> table > tr");

    parseTable(context, committeesRows, function (committeeData) {
      return importer.errorIfEmpty(committeeData.eq(0));
    }, function (err, committees) {
      rawBill.committees = committees;
      callback(err);
    });
  };

  /** Extracts the list of dictums over the bill.
   *
   * @param {Object} context Parsing context. Cannot be null.
   * @param {Object} rawBill Bill being populated. Cannot be null.
   * @param {Function} callback Callback invoked when subscribers scrapping
   *    finished. It receives an error as parameter. Cannot be null.
   * @private
   * @methodOf OG.importer.BillImporter#
   */
  var extractDictums = function (context, rawBill, callback) {
    debugger;
    var dictumsRows = context.find("div.item1 tr:contains(TRAMITE)+tr");
    var extractUrl = /[\'\"](.*)[\'\"]/;
    //console.log(context.find("div.item1 tr:contains(TRAMITE)").next().find("td").text());

    parseTable(context, dictumsRows, function (dictumData) {
<<<<<<< HEAD
      if (dictumData.eq(2).text() == "") {
        rawDictum = {
          file: rawBill.file,
          source: importer.errorIfEmpty(dictumData.eq(0)),
          result: importer.errorIfEmpty(dictumData.eq(1)),
          date: importer.errorIfEmpty(dictumData.eq(1)).split("FECHA ")[1]
        };
        if (!rawDictum.date)
          rawDictum.date = importer.errorIfEmpty(dictumData.eq(1)).split("COMUNICADO EL ")[1]
          if (rawDictum.date) rawDictum.date = rawDictum.date.substring(0,10);
        if (!rawDictum.date) rawDictum.date = 1;
        // console.log("2 vacio",dictumData.text());
      }
      else if (dictumData.eq(3).text() == "") {
        // console.log("3 vacio",dictumData.text());
        rawDictum = {
          file: rawBill.file,
          source: importer.errorIfEmpty(dictumData.eq(0)),
          orderPaper: importer.errorIfEmpty(dictumData.eq(1)),
          date: importer.convertDate(importer.defaultIfEmpty(dictumData.eq(2))),
          result: ""
        };

        var orderPaperUrl = dictumData.eq(1).find("a").attr("href");
        if (extractUrl.test(orderPaperUrl)) {
          rawDictum.orderPaperUrl = orderPaperUrl.match(extractUrl).pop();
        }
      }
      else {
        // console.log("else",dictumData.text());
        rawDictum = {
          file: rawBill.file,
          source: importer.errorIfEmpty(dictumData.eq(0)),
          orderPaper: importer.errorIfEmpty(dictumData.eq(1)),
          date: importer.convertDate(importer.defaultIfEmpty(dictumData.eq(2))),
          result: importer.defaultIfEmpty(dictumData.eq(3))
        };

        var orderPaperUrl = dictumData.eq(1).find("a").attr("href");
        if (extractUrl.test(orderPaperUrl)) {
          rawDictum.orderPaperUrl = orderPaperUrl.match(extractUrl).pop();
        }
      }
      //console.log("dictum ",rawDictum);


      return rawDictum;
=======
      var orderPaperEl = dictumData.eq(1).find("a");
      var orderPaperNumber = extractOrderPaper(dictumData.eq(1).text());
      var date = dictumData.eq(2);
      var result = dictumData.eq(3);
      var url;

      if (orderPaperEl.length > 0) {
        url = orderPaperEl.attr("href").match(EXTRACT_URL).pop();
        date = dictumData.eq(3);
        result = dictumData.eq(4);
      }

      return {
        file: rawBill.file,
        source: importer.errorIfEmpty(dictumData.eq(0)),
        orderPaper: importer.errorIfEmpty(orderPaperNumber),
        date: importer.convertDate(importer.defaultIfEmpty(date)),
        result: importer.defaultIfEmpty(result),
        url: url
      };
>>>>>>> 98809b0f
    }, function (err, dictums) {
      rawBill.dictums = dictums;
      callback(err);
    });
  };

  /** Extracts the list of procedures for the bill.
   *
   * @param {Object} context context framework. Cannot be null.
   * @param {Object} rawBill Bill being populated. Cannot be null.
   * @param {Function} callback Callback invoked when subscribers scrapping
   *    finished. It receives an error as parameter. Cannot be null.
   * @private
   * @methodOf OG.importer.BillImporter#
   */
  var extractProcedures = function (context, rawBill, callback) {
    var proceduresRows = context.find("div.item1 tr:contains(DICTAMENES DE COMISION)+tr");

    parseTable(context, proceduresRows, function (procedureData) {
      //console.log(procedureData.text());
      return {
        file: rawBill.file,
        source: importer.errorIfEmpty(procedureData.eq(0)),
        topic: importer.defaultIfEmpty(procedureData.eq(1)),
        date: importer.convertDate(importer.defaultIfEmpty(procedureData.eq(2))),
        result: importer.defaultIfEmpty(procedureData.eq(3))
      };
    }, function (err, procedures) {
      rawBill.procedures = procedures;
      callback(err);
    });
  };

  /** Extracts bill general information and stores it into the bill.
   *
   * @param {Element} context Parsing context. Cannot be null.
   * @param {Object} rawBill The bill being created. Cannot be null.
   * @param {Function} callback Invoked to continue with the next bill. Cannot
   *    be null.
   * @private
   * @methodOf OG.importer.BillImporter#
   */
  var extractBill = function (context, rawBill, callback) {
    var generalInformation = context.find("span.item1 > div").contents();
    var file = importer.errorIfEmpty(generalInformation.eq(3));
    var url;

    try {
      extend(rawBill, {
        type: importer.errorIfEmpty(context.find(".item1 > b")),
        source: importer.trim(generalInformation.eq(1)),
        file: file,
	      lawNumber: importer.defaultIfEmpty(generalInformation.find("div[style='text-decoration:underline;font-weight:bold']")),
        publishedOn: importer.errorIfEmpty(generalInformation.eq(6)),
        creationTime: importer.convertDate(importer.errorIfEmpty(
          generalInformation.eq(8)))
      });

      if (generalInformation.find("a").length > 0) {
        url = generalInformation.find("a").attr("href");
        if (EXTRACT_URL.test(url)) {
          rawBill.textUrl = url.match(EXTRACT_URL).pop();
        }
      }
      if (generalInformation.length > 10) {
        // Standard format, no additional information.
        extend(rawBill, {
          summary: importer.defaultIfEmpty(generalInformation.eq(11)) || 
            importer.defaultIfEmpty(generalInformation.eq(12))
        });
      } else {
        // Must get additional information.
        generalInformation = context.find("span.item1 > div > div").contents();

        extend(rawBill, {
          revisionChamber: importer.defaultIfEmpty(generalInformation.eq(1)),
          revisionFile: importer.defaultIfEmpty(generalInformation.eq(3)),
          summary: importer.defaultIfEmpty(generalInformation.eq(6)) ||
            importer.defaultIfEmpty(generalInformation.eq(7))
        });
      }
      if (!rawBill.summary ) {
          console.log("NO SUMMARY billimporter",generalInformation.length,generalInformation.text());
      }

      callback(null);
    } catch (err) {
      callback(err);
    }
  };

  return extend(importer, {

    /** Executes an enqueued task. Each task fetches a single page of bills.
     *
     * @param {Object} task Task to execute. Cannot be null.
     * @param {String} task.name Task name. Cannot be null or empty.
     * @param {Object} data Task specific data. Can be null.
     */
    execute: function (task, callback) {
      processPage(task.data.pageNumber, function (err) {
        if (!lastError) {
          lastError = err;
        }
        callback(err);
      });
    },

    /** Enqueues a new task. Tasks will be executed as soon as the pool has
     * space for new elements.
     * @return {Object} Returns the task to enqueue, never null.
     */
    enqueueTask: function () {
      if (lastError === EOF_ERR) {
        return null;
      }

      pageCount += 1;

      return {
        name: "Import Bills [Page " + pageCount + "]",
        data: {
          pageNumber: pageCount
        }
      };
    }
  });
};<|MERGE_RESOLUTION|>--- conflicted
+++ resolved
@@ -278,11 +278,9 @@
   var extractDictums = function (context, rawBill, callback) {
     debugger;
     var dictumsRows = context.find("div.item1 tr:contains(TRAMITE)+tr");
-    var extractUrl = /[\'\"](.*)[\'\"]/;
     //console.log(context.find("div.item1 tr:contains(TRAMITE)").next().find("td").text());
 
     parseTable(context, dictumsRows, function (dictumData) {
-<<<<<<< HEAD
       if (dictumData.eq(2).text() == "") {
         rawDictum = {
           file: rawBill.file,
@@ -305,11 +303,6 @@
           date: importer.convertDate(importer.defaultIfEmpty(dictumData.eq(2))),
           result: ""
         };
-
-        var orderPaperUrl = dictumData.eq(1).find("a").attr("href");
-        if (extractUrl.test(orderPaperUrl)) {
-          rawDictum.orderPaperUrl = orderPaperUrl.match(extractUrl).pop();
-        }
       }
       else {
         // console.log("else",dictumData.text());
@@ -320,38 +313,14 @@
           date: importer.convertDate(importer.defaultIfEmpty(dictumData.eq(2))),
           result: importer.defaultIfEmpty(dictumData.eq(3))
         };
-
-        var orderPaperUrl = dictumData.eq(1).find("a").attr("href");
-        if (extractUrl.test(orderPaperUrl)) {
-          rawDictum.orderPaperUrl = orderPaperUrl.match(extractUrl).pop();
-        }
-      }
-      //console.log("dictum ",rawDictum);
+      }
+      var orderPaperUrl = dictumData.eq(1).find("a").attr("href");
+      if (EXTRACT_URL.test(orderPaperUrl)) {
+        rawDictum.orderPaperUrl = orderPaperUrl.match(EXTRACT_URL).pop();
+      }
 
 
       return rawDictum;
-=======
-      var orderPaperEl = dictumData.eq(1).find("a");
-      var orderPaperNumber = extractOrderPaper(dictumData.eq(1).text());
-      var date = dictumData.eq(2);
-      var result = dictumData.eq(3);
-      var url;
-
-      if (orderPaperEl.length > 0) {
-        url = orderPaperEl.attr("href").match(EXTRACT_URL).pop();
-        date = dictumData.eq(3);
-        result = dictumData.eq(4);
-      }
-
-      return {
-        file: rawBill.file,
-        source: importer.errorIfEmpty(dictumData.eq(0)),
-        orderPaper: importer.errorIfEmpty(orderPaperNumber),
-        date: importer.convertDate(importer.defaultIfEmpty(date)),
-        result: importer.defaultIfEmpty(result),
-        url: url
-      };
->>>>>>> 98809b0f
     }, function (err, dictums) {
       rawBill.dictums = dictums;
       callback(err);
